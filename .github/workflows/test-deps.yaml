# Dependency compatibility testing workflow.
# Tests the package with different versions of optional dependencies.
# Ensures compatibility across supported dependency version ranges.

name: Test - Dependencies
on:
  workflow_call:
  workflow_dispatch:  # to trigger manually

permissions:
  contents: read

jobs:
  # Get dependency version information from config file
  get-versions:
<<<<<<< HEAD
    uses: ./.github/workflows/get-versions.yaml

  # Test with different versions of tornado dependency
  tornado:
    needs: get-versions
    uses: ./.github/workflows/test-code-dep.yaml
    with:
      package-name: tornado
      package-versions: ${{ toJson(fromJson(needs.get-versions.outputs.package_versions).tornado) }}
=======
    uses: ./.github/workflows/get-versions.yaml
>>>>>>> c8c023fd
<|MERGE_RESOLUTION|>--- conflicted
+++ resolved
@@ -13,16 +13,4 @@
 jobs:
   # Get dependency version information from config file
   get-versions:
-<<<<<<< HEAD
-    uses: ./.github/workflows/get-versions.yaml
-
-  # Test with different versions of tornado dependency
-  tornado:
-    needs: get-versions
-    uses: ./.github/workflows/test-code-dep.yaml
-    with:
-      package-name: tornado
-      package-versions: ${{ toJson(fromJson(needs.get-versions.outputs.package_versions).tornado) }}
-=======
-    uses: ./.github/workflows/get-versions.yaml
->>>>>>> c8c023fd
+    uses: ./.github/workflows/get-versions.yaml