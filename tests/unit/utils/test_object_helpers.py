--- conflicted
+++ resolved
@@ -205,13 +205,7 @@
 
 
 def test_instantiate_object_init_regular_method() -> None:
-<<<<<<< HEAD
-    with pytest.raises(
-        TypeError, match=r"FakeClass.method\(\) missing 1 required positional argument: 'self'"
-    ):
-=======
     with pytest.raises(TypeError, match=r"missing 1 required positional argument: 'self'"):
->>>>>>> 4fd8e9ec
         # Should fail because self is not defined.
         instantiate_object(FakeClass, _init_="method")
 
